--- conflicted
+++ resolved
@@ -38,15 +38,7 @@
 	Items []*Item `json:"items"`
 }
 
-<<<<<<< HEAD
-// エラーをログに出力し、エラーメッセージを返す関数
-// TODO:エラーが出ても処理が続行されるので修正する
-// TODO：命名修正_parseError
-func getErrorStatus(c echo.Context, message string) error {
-	c.Logger().Error(message)
-=======
 func parseError(c echo.Context, message string, err error) {
->>>>>>> 94b51e80
 	res := Response{Message: message}
 	c.JSON(http.StatusInternalServerError, res);
 	c.Logger().Error(err);
@@ -57,28 +49,11 @@
 	return c.JSON(http.StatusOK, res)
 }
 
-<<<<<<< HEAD
-func getHashedImage(c echo.Context) string {
-	imageFile, error := c.FormFile("image")
-	if error != nil {
-		// TODO：返したものを受け取ってない
-		getErrorStatus(c, "Failed to get image file")
-=======
-func getItems(c echo.Context) error {
-	data, err := os.ReadFile(itemsJson)
-	if err != nil {
-		parseError(c, "Failed to read items.json", err)
-		return err
-	}
-	return c.JSONBlob(http.StatusOK, data)
-}
-
 func getHashedImage(c echo.Context) (string, error) {
 	imageFile, error := c.FormFile("image")
 	if error != nil {
 		parseError(c, "Failed to get image file", error)
 		return "", error
->>>>>>> 94b51e80
 	}
 
 	src, err := imageFile.Open()
@@ -89,9 +64,9 @@
 	defer src.Close()
 
 	hash := sha256.New()
-	if _, err := io.Copy(hash, src); err != nil {
-		parseError(c, "Failed to hash image file", err)
-		return "", err
+	if _, error := io.Copy(hash, src); err != nil {
+		parseError(c, "Failed to hash image file", error)
+		return "", error
 	}
 
 	src.Seek(0, 0)
@@ -104,32 +79,36 @@
 	}
 
 	defer dst.Close()
-	if _, err := io.Copy(dst, src); err != nil {
-		parseError(c, "Failed to copy image file", err)
-		return "", err
+	if _, error := io.Copy(dst, src); err != nil {
+		parseError(c, "Failed to copy image file", error)
+		return "", error
 	}
 
 	return hashedImage ,nil
 }
 
 func getItems(c echo.Context) error {
-	db, err := sql.Open("sqlite3", "../db/mercari.sqlite3")
-	if err != nil {
-		getErrorStatus(c, "Failed to copy image file")
+	db, error := sql.Open("sqlite3", "../db/mercari.sqlite3")
+	if error != nil {
+		parseError(c, "Failed to open mercari.sqlite3", error)
+		return error
 	}
 	defer db.Close()
-	rows, err := db.Query("SELECT items.name, categories.name, items.image_name FROM items JOIN categories ON items.category_id = categories.id;")
-	if err != nil {
-		getErrorStatus(c, "Failed to get items from DB")
+
+	rows, error := db.Query("SELECT items.name, categories.name, items.image_name FROM items JOIN categories ON items.category_id = categories.id;")
+	if error != nil {
+		parseError(c, "Failed to get items from DB", error)
+		return error
 	}
 	defer rows.Close()
 
 	items := Items{Items: []*Item{}}
 	for rows.Next() {
 		var item Item
-		err = rows.Scan(&item.Name, &item.Category, &item.Image)
-		if err != nil {
-			getErrorStatus(c, "Failed to scan rows")
+		error = rows.Scan(&item.Name, &item.Category, &item.Image)
+		if error != nil {
+			parseError(c, "Failed to scan rows", error)
+			return error
 		}
 		items.Items = append(items.Items, &item)
 	}
@@ -137,95 +116,47 @@
 }
 
 func addItem(c echo.Context) error {
-<<<<<<< HEAD
-	db, err := sql.Open("sqlite3", "./mercari.sqlite3")
-	if err != nil {
-		getErrorStatus(c, "Failed to open mercari.sqlite3")
-=======
+	db, error := sql.Open("sqlite3", "./mercari.sqlite3")
+	if error != nil {
+		parseError(c, "Failed to open mercari.sqlite3", error)
+		return error
+	}
+	defer db.Close()
+
+	// テーブルの存在を確認するクエリ
+	_, error = db.Exec("CREATE TABLE IF NOT EXISTS items (id INTEGER PRIMARY KEY, name TEXT, category TEXT, image_name TEXT)")
+	if error != nil {
+		parseError(c, "Failed to create table", error)
+		return error
+	}
+
+	name := c.FormValue("name")
+	category := c.FormValue("category")
+	hashedImage, _ := getHashedImage(c)
+
+	_, error = db.Exec("INSERT INTO items (name, category, image_name) VALUES (?, ?, ?)", name, category, hashedImage)
+	if error != nil {
+		parseError(c, "Failed to insert item", error)
+        return error
+	}
+
+	newItem := Item{Name: name, Category: category, Image: hashedImage}
+	message := fmt.Sprintf("item received: %s", newItem)
+	res := Response{Message: message}
+
+	return c.JSON(http.StatusOK, res)
+}
+
+func getItemById(c echo.Context) error {
 	data, error := os.ReadFile(itemsJson)
 	if error != nil {
-		parseError(c, "Notfound items.json", error)
-		return error
->>>>>>> 94b51e80
-	}
-	defer db.Close()
-
-<<<<<<< HEAD
-	// テーブルの存在を確認するクエリ
-	_, err = db.Exec("CREATE TABLE IF NOT EXISTS items (id INTEGER PRIMARY KEY, name TEXT, category TEXT, image_name TEXT)")
-	if err != nil {
-	    getErrorStatus(c, "Failed to create table")
-=======
+		parseError(c, "Failed to read items.json", error)
+		return error
+	}
+
 	var items Items
 	newData := bytes.NewReader(data)
 	if error := json.NewDecoder(newData).Decode(&items); error != nil {
-		parseError(c, "Failed to newReader items.json", error)
-		return error
->>>>>>> 94b51e80
-	}
-
-	name := c.FormValue("name")
-	category := c.FormValue("category")
-	hashedImage, _ := getHashedImage(c)
-
-<<<<<<< HEAD
-	_, err = db.Exec("INSERT INTO items (name, category, image_name) VALUES (?, ?, ?)", name, category, hashedImage)
-	if err != nil {
-		getErrorStatus(c, "Failed to insert item")
-	}
-
-	newItem := Item{Name: name, Category: category, Image: hashedImage}
-	message := fmt.Sprintf("item received: %s", newItem)
-=======
-	newItem := Item{Name: name, Category: category, Image: hashedImage}
-
-	items.Items = append(items.Items, &newItem)
-
-	updatedData, error := json.Marshal(items)
-	if error != nil {
-		parseError(c, "Failed to marshal items.json", error)
-		return error
-	}
-
-	if error := os.WriteFile(itemsJson, updatedData, 0644); error != nil {
-		parseError(c, "Failed to write items.json", error)
-		return error
-	}
-
-	message := fmt.Sprintf("item received: %s", name)
->>>>>>> 94b51e80
-	res := Response{Message: message}
-
-	return c.JSON(http.StatusOK, res)
-}
-
-func getItemById(c echo.Context) error {
-<<<<<<< HEAD
-	data, err := os.ReadFile(itemsJson)
-	if err != nil {
-		getErrorStatus(c, "Failed to read items.json")
-=======
-	data, error := os.ReadFile(itemsJson)
-	if error != nil {
-		parseError(c, "Failed to read items.json", error)
-		return error
->>>>>>> 94b51e80
-	}
-
-	var items Items
-	newData := bytes.NewReader(data)
-	if error := json.NewDecoder(newData).Decode(&items); error != nil {
-<<<<<<< HEAD
-		getErrorStatus(c,"Failed to newDecoder items.json")
-	}
-
-	// TODO: STEP3のPRで修正する
-	// for _, item := range items.Items {
-	// 	if item.ID == id {
-	// 		return c.JSON(http.StatusOK, item)
-	// 	}
-	// }
-=======
 		parseError(c,"Failed to newDecoder items.json", error)
 		return error
 	}
@@ -241,7 +172,6 @@
 		res := Response{Message: "Item not found"}
 		return c.JSON(http.StatusNotFound, res)
 	}
->>>>>>> 94b51e80
 
 	item := items.Items[idInt - 1]
 	return c.JSON(http.StatusOK, item)
@@ -312,7 +242,7 @@
 	e.GET("/items", getItems)
 	e.GET("/items/:id", getItemById)
 	e.GET("/image/:imageFilename", getImg)
-	e.GET("/search", searchItems) // Added searchItems route
+	e.GET("/search", searchItems)
 
 	// Start server
 	e.Logger.Fatal(e.Start(":9000"))
