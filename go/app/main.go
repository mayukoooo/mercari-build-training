--- conflicted
+++ resolved
@@ -102,7 +102,6 @@
 	}
 	defer rows.Close()
 
-<<<<<<< HEAD
 	items := Items{Items: []*Item{}}
 	for rows.Next() {
 		var item Item
@@ -115,7 +114,22 @@
 	}
 	return c.JSON(http.StatusOK, items)
 }
-=======
+
+func addItem(c echo.Context) error {
+	db, error := sql.Open("sqlite3", "./mercari.sqlite3")
+	if error != nil {
+		parseError(c, "Failed to open mercari.sqlite3", error)
+		return error
+	}
+	defer db.Close()
+
+	// テーブルの存在を確認するクエリ
+	_, error = db.Exec("CREATE TABLE IF NOT EXISTS items (id INTEGER PRIMARY KEY, name TEXT, category TEXT, image_name TEXT)")
+	if error != nil {
+		parseError(c, "Failed to create table", error)
+		return error
+	}
+
 	name := c.FormValue("name")
 	category := c.FormValue("category")
 	hashedImage, error := getHashedImage(c)
@@ -123,30 +137,6 @@
 		parseError(c, "Failed to get hashed image", error)
 		return error
 	}
-
-	newItem := Item{Name: name, Category: category, Image: hashedImage}
-
-	items.Items = append(items.Items, &newItem)
->>>>>>> 58a05b56
-
-func addItem(c echo.Context) error {
-	db, error := sql.Open("sqlite3", "./mercari.sqlite3")
-	if error != nil {
-		parseError(c, "Failed to open mercari.sqlite3", error)
-		return error
-	}
-	defer db.Close()
-
-	// テーブルの存在を確認するクエリ
-	_, error = db.Exec("CREATE TABLE IF NOT EXISTS items (id INTEGER PRIMARY KEY, name TEXT, category TEXT, image_name TEXT)")
-	if error != nil {
-		parseError(c, "Failed to create table", error)
-		return error
-	}
-
-	name := c.FormValue("name")
-	category := c.FormValue("category")
-	hashedImage, _ := getHashedImage(c)
 
 	_, error = db.Exec("INSERT INTO items (name, category, image_name) VALUES (?, ?, ?)", name, category, hashedImage)
 	if error != nil {
